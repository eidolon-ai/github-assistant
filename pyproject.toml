[tool.poetry]
name = "components"
version = "0.1.0"
description = ""
authors = ["Your Name <you@example.com>"]
license = "MIT"
readme = "README.md"

[tool.poetry.dependencies]
python = ">=3.10,<3.13"
<<<<<<< HEAD
eidolon-ai-sdk = "^0.1.168"
aiofiles = "^24.1.0"
=======
eidolon-ai-sdk = "^0.1.150"
watchfiles = "^0.24.0"
>>>>>>> 4b6b435d

[tool.poetry.group.dev.dependencies]
pytest-asyncio = "^0.24.0"
pytest-vcr = "^1.0.2"
pytest-dotenv = "^0.5.2"
chromadb = "^0.5.15"

[tool.pytest.ini_options]
asyncio_mode = "auto"

[build-system]
requires = ["poetry-core"]
build-backend = "poetry.core.masonry.api"<|MERGE_RESOLUTION|>--- conflicted
+++ resolved
@@ -8,13 +8,9 @@
 
 [tool.poetry.dependencies]
 python = ">=3.10,<3.13"
-<<<<<<< HEAD
 eidolon-ai-sdk = "^0.1.168"
 aiofiles = "^24.1.0"
-=======
-eidolon-ai-sdk = "^0.1.150"
 watchfiles = "^0.24.0"
->>>>>>> 4b6b435d
 
 [tool.poetry.group.dev.dependencies]
 pytest-asyncio = "^0.24.0"
