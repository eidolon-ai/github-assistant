<<<<<<< HEAD
ARG EIDOLON_VERSION=0.1.138
FROM docker.io/eidolonai/sdk_base:$EIDOLON_VERSION as agent-machine-base-git

RUN apt-get update && apt-get install -y git

FROM python:3.11-slim as builder
=======
ARG EIDOLON_VERSION=0.1.175
FROM docker.io/eidolonai/sdk_base:$EIDOLON_VERSION AS agent-machine-base-git

RUN apt-get update && apt-get install -y git

FROM python:3.11-slim AS builder
>>>>>>> d9d36f04

RUN pip install poetry
RUN poetry config virtualenvs.create false --local
COPY pyproject.toml pyproject.toml
RUN poetry remove --lock eidolon-ai-sdk
COPY components/ components/
COPY README.md README.md
RUN mkdir dist
RUN touch dist/requirements.txt
RUN poetry export --without dev --without-hashes --format=requirements.txt > dist/requirements.txt
RUN poetry build

<<<<<<< HEAD
FROM agent-machine-base-git as agent-machine-base
=======
FROM agent-machine-base-git AS agent-machine-base
>>>>>>> d9d36f04

# First copy builder requirements so dependency cache layer is cached
COPY --from=builder dist/requirements.txt /tmp/agent-machine/requirements.txt
RUN pip install -r /tmp/agent-machine/requirements.txt --no-cache --no-deps

# Then install poetry project wheel since it will change more frequently
COPY --from=builder dist/*.whl /tmp/agent-machine/
RUN pip install /tmp/agent-machine/*.whl  --no-cache --no-deps


FROM agent-machine-base AS agent-machine
# Finally copy resources over since they will mutate most frequently
COPY metrics.json /app/metrics.json

FROM agent-machine
WORKDIR /app
RUN addgroup --system --gid 1001 eidolon && adduser --system --uid 1001 --ingroup eidolon eidolon
RUN mkdir -p /data/eidolon/files && chown -R eidolon:eidolon /data/eidolon
USER eidolon
EXPOSE 8080
ENV PYTHONUNBUFFERED=1
ENTRYPOINT ["eidolon-server"]<|MERGE_RESOLUTION|>--- conflicted
+++ resolved
@@ -1,18 +1,9 @@
-<<<<<<< HEAD
-ARG EIDOLON_VERSION=0.1.138
-FROM docker.io/eidolonai/sdk_base:$EIDOLON_VERSION as agent-machine-base-git
-
-RUN apt-get update && apt-get install -y git
-
-FROM python:3.11-slim as builder
-=======
 ARG EIDOLON_VERSION=0.1.175
 FROM docker.io/eidolonai/sdk_base:$EIDOLON_VERSION AS agent-machine-base-git
 
 RUN apt-get update && apt-get install -y git
 
 FROM python:3.11-slim AS builder
->>>>>>> d9d36f04
 
 RUN pip install poetry
 RUN poetry config virtualenvs.create false --local
@@ -25,11 +16,7 @@
 RUN poetry export --without dev --without-hashes --format=requirements.txt > dist/requirements.txt
 RUN poetry build
 
-<<<<<<< HEAD
-FROM agent-machine-base-git as agent-machine-base
-=======
 FROM agent-machine-base-git AS agent-machine-base
->>>>>>> d9d36f04
 
 # First copy builder requirements so dependency cache layer is cached
 COPY --from=builder dist/requirements.txt /tmp/agent-machine/requirements.txt
