<<<<<<< HEAD
ARG EIDOLON_VERSION=0.1.119
=======
ARG EIDOLON_VERSION=0.1.120
>>>>>>> 19656045
FROM python:3.11-slim as builder
RUN pip install poetry
RUN poetry config virtualenvs.create false --local
COPY pyproject.toml pyproject.toml
RUN poetry remove eidolon-ai-sdk
COPY components/ components/
COPY README.md README.md
RUN mkdir dist
RUN touch dist/requirements.txt
RUN poetry export --without-hashes --format=requirements.txt > dist/requirements.txt
RUN poetry build

FROM docker.io/eidolonai/sdk_base:$EIDOLON_VERSION as agent-machine-base

# First copy builder requirements so dependency cache layer is cached
COPY --from=builder dist/requirements.txt /tmp/agent-machine/requirements.txt
RUN pip install -r /tmp/agent-machine/requirements.txt

# Then install poetry project wheel since it will change more frequently
COPY --from=builder dist/*.whl /tmp/agent-machine/
RUN pip install /tmp/agent-machine/*.whl


FROM agent-machine-base as agent-machine
# Finally copy resources over since they will mutate most frequently
COPY resources/ /app/resources/
COPY metrics.json /app/metrics.json

FROM agent-machine
WORKDIR /app
RUN addgroup --system --gid 1001 eidolon
RUN adduser --system --uid 1001 eidolon

USER eidolon
EXPOSE 8080
ENV PYTHONUNBUFFERED 1
ENTRYPOINT ["eidolon-server"]
CMD ["resources", "--fail-on-bad-agent", "true"]<|MERGE_RESOLUTION|>--- conflicted
+++ resolved
@@ -1,8 +1,4 @@
-<<<<<<< HEAD
-ARG EIDOLON_VERSION=0.1.119
-=======
 ARG EIDOLON_VERSION=0.1.120
->>>>>>> 19656045
 FROM python:3.11-slim as builder
 RUN pip install poetry
 RUN poetry config virtualenvs.create false --local
