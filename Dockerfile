--- conflicted
+++ resolved
@@ -1,8 +1,4 @@
-<<<<<<< HEAD
-ARG EIDOLON_VERSION=latest
-=======
 ARG EIDOLON_VERSION=0.1.125
->>>>>>> 901d0c43
 FROM python:3.11-slim as builder
 RUN pip install poetry
 RUN poetry config virtualenvs.create false --local
