--- conflicted
+++ resolved
@@ -15,16 +15,11 @@
     env_file:
       - .env
     volumes:
-<<<<<<< HEAD
-      - ./eidolon_resources:/bound_resources
+      - ./resources:/bound_resources
       - eidolon_data:/data/eidolon/files
     command: /bound_resources/ -m github-assistant --reload --fail-on-bad-agent true
     depends_on:
       - mongo
-=======
-      - ./resources:/bound_resources
-    command: /bound_resources/ -m local_dev --reload --fail-on-bad-agent true
->>>>>>> ce31a266
 
   webui:
     image: eidolonai/webui:1.0.67
