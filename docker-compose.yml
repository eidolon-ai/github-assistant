--- conflicted
+++ resolved
@@ -17,16 +17,10 @@
     volumes:
       - ./resources:/bound_resources
       - eidolon_data:/data/eidolon/files
-<<<<<<< HEAD
-    command: /bound_resources/ -m github-assistant --reload --fail-on-bad-agent true
-    depends_on:
-      - mongo
-=======
     command: /bound_resources/ -m sample-machine --reload --fail-on-bad-agent true
     depends_on:
       - mongo
       - chromadb
->>>>>>> 54165b17
 
   webui:
     image: eidolonai/webui:1.0.67
@@ -51,11 +45,6 @@
     volumes:
       - mongodb_data:/data/db
 
-<<<<<<< HEAD
-volumes:
-  mongodb_data:
-  eidolon_data:
-=======
   chromadb:
     image: chromadb/chroma
     environment:
@@ -67,5 +56,4 @@
 volumes:
   mongodb_data:
   eidolon_data:
-  chromadb_data:
->>>>>>> 54165b17
+  chromadb_data: