services:
  agent-server:
    build:
      context: .
      dockerfile: Dockerfile
    develop:
      watch:
        - path: ./components
          action: rebuild
        - path: ./pyproject.toml
          action: rebuild
    ports:
      - "8080:8080"
    env_file:
      - .env
    volumes:
      - ./resources:/bound_resources
<<<<<<< HEAD
    command: /bound_resources/ -m local_dev --reload --fail-on-bad-agent true
=======
    command: /bound_resources/ -m github-assistant --reload
    depends_on:
      - mongo
>>>>>>> 19656045

  webui:
    image: eidolonai/webui:latest
    environment:
      - NEXTAUTH_SECRET=secret
      - EIDOLON_SERVER=http://agent-server:8080
      - EIDOLON_APP_REGISTRY_LOC=/app/apps/eidolon-ui2/eidolon-apps-override.json
    volumes:
      - ./webui.apps.json:/app/apps/eidolon-ui2/eidolon-apps-override.json
    ports:
      - "3000:3000"
    depends_on:
      - agent-server

  mongo:
    image: mongo
    command:
      - --dbpath
      - /data/db
      - --logpath
      - /dev/null
    volumes:
      - ./dev-data/mongo:/data/db
    ports:
        - "27017:27017"<|MERGE_RESOLUTION|>--- conflicted
+++ resolved
@@ -15,13 +15,9 @@
       - .env
     volumes:
       - ./resources:/bound_resources
-<<<<<<< HEAD
-    command: /bound_resources/ -m local_dev --reload --fail-on-bad-agent true
-=======
-    command: /bound_resources/ -m github-assistant --reload
+    command: /bound_resources/ -m github-assistant --reload --fail-on-bad-agent true
     depends_on:
       - mongo
->>>>>>> 19656045
 
   webui:
     image: eidolonai/webui:latest
