services:
  agent-server:
    image: github-assistant-agent-server:latest
    build:
      context: .
      dockerfile: Dockerfile
    develop:
      watch:
        - path: ./components
          action: rebuild
        - path: ./pyproject.toml
          action: rebuild
    ports:
      - "8080:8080"
    env_file:
      - .env
    volumes:
<<<<<<< HEAD
      - ./resources:/bound_resources
      - eidolon_data:/data/eidolon/files
    command: /bound_resources/ -m github-assistant --reload --fail-on-bad-agent true
    depends_on:
      - mongo
=======
      - ./eidolon_resources:/bound_resources
    command: /bound_resources/ -m local_dev --reload --fail-on-bad-agent true
>>>>>>> 47ce4437

  webui:
    image: eidolonai/webui:1.0.67
    environment:
      - NEXTAUTH_SECRET=secret
      - EIDOLON_SERVER=http://agent-server:8080
      - EIDOLON_APP_REGISTRY_LOC=/app/apps/eidolon-ui2/eidolon-apps-override.json
    volumes:
      - ./webui.apps.json:/app/apps/eidolon-ui2/eidolon-apps-override.json
    ports:
      - "3000:3000"
    depends_on:
      - agent-server

  mongo:
    image: mongo
    command:
      - --dbpath
      - /data/db
      - --logpath
      - /dev/null
    volumes:
      - mongodb_data:/data/db

volumes:
  mongodb_data:
  eidolon_data:<|MERGE_RESOLUTION|>--- conflicted
+++ resolved
@@ -15,16 +15,11 @@
     env_file:
       - .env
     volumes:
-<<<<<<< HEAD
-      - ./resources:/bound_resources
+      - ./eidolon_resources:/bound_resources
       - eidolon_data:/data/eidolon/files
     command: /bound_resources/ -m github-assistant --reload --fail-on-bad-agent true
     depends_on:
       - mongo
-=======
-      - ./eidolon_resources:/bound_resources
-    command: /bound_resources/ -m local_dev --reload --fail-on-bad-agent true
->>>>>>> 47ce4437
 
   webui:
     image: eidolonai/webui:1.0.67
